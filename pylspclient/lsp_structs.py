--- conflicted
+++ resolved
@@ -191,121 +191,7 @@
     Position: Position
 
 
-<<<<<<< HEAD
-class LANGUAGE_IDENTIFIER(object):
-    BAT: str="bat"
-    BIBTEX: str="bibtex"
-    CLOJURE: str="clojure"
-    COFFESCRIPT: str="coffeescript"
-    C: str="c"
-    CPP: str="cpp"
-    CSHARP: str="csharp"
-    CSS: str="css"
-    DIFF: str="diff"
-    DOCKERFILE: str="dockerfile"
-    FSHARP: str="fsharp"
-    GIT_COMMIT: str="git-commit"
-    GIT_REBASE: str="git-rebase"
-    GO: str="go"
-    GROOVY: str="groovy"
-    HANDLEBARS: str="handlebars"
-    HTML: str="html"
-    INI: str="ini"
-    JAVA: str="java"
-    JAVASCRIPT: str="javascript"
-    JSON: str="json"
-    LATEX: str="latex"
-    LESS: str="less"
-    LUA: str="lua"
-    MAKEFILE: str="makefile"
-    MARKDOWN: str="markdown"
-    OBJECTIVE_C: str="objective-c"
-    OBJECTIVE_CPP: str="objective-cpp"
-    Perl: str="perl"
-    PHP: str="php"
-    POWERSHELL: str="powershell"
-    PUG: str="jade"
-    PYTHON: str="python"
-    R: str="r"
-    RAZOR: str="razor"
-    RUBY: str="ruby"
-    RUST: str="rust"
-    SASS: str="sass"
-    SCSS: str="scss"
-    ShaderLab: str="shaderlab"
-    SHELL_SCRIPT: str="shellscript"
-    SQL: str="sql"
-    SWIFT: str="swift"
-    TYPE_SCRIPT: str="typescript"
-    TEX: str="tex"
-    VB: str="vb"
-    XML: str="xml"
-    XSL: str="xsl"
-    YAML: str="yaml"
-
-
-class SymbolKind(enum.Enum):
-    File = 1
-    Module = 2
-    Namespace = 3
-    Package = 4
-    Class = 5
-    Method = 6
-    Property = 7
-    Field = 8
-    Constructor = 9
-    Enum = 10
-    Interface = 11
-    Function = 12
-    Variable = 13
-    Constant = 14
-    String = 15
-    Number = 16
-    Boolean = 17
-    Array = 18
-    Object = 19
-    Key = 20
-    Null = 21
-    EnumMember = 22
-    Struct = 23
-    Event = 24
-    Operator = 25
-    TypeParameter = 26
-
-
-class SymbolInformation(BaseModel):
-    """
-    Represents information about programming constructs like variables, classes, interfaces etc.
-    Constructs a new SymbolInformation instance.
-
-    :param str name: The name of this symbol.
-    :param int kind: The kind of this symbol.
-    :param bool Location: The location of this symbol. The location's range is used by a tool
-                            to reveal the location in the editor. If the symbol is selected in the
-                            tool the range's start information is used to position the cursor. So
-                            the range usually spans more then the actual symbol's name and does
-                            normally include things like visibility modifiers.
-
-                            The range doesn't have to denote a node range in the sense of a abstract
-                            syntax tree. It can therefore not be used to re-construct a hierarchy of
-                            the symbols.
-    :param str containerName: The name of the symbol containing this symbol. This information is for
-                                user interface purposes (e.g. to render a qualifier in the user interface
-                                if necessary). It can't be used to re-infer a hierarchy for the document
-                                symbols.
-    :param bool deprecated: Indicates if this symbol is deprecated.
-    """
-    name: str
-    kind: SymbolKind
-    location: Location
-    containerName: Optional[str] = None
-    deprecated: Optional[bool] = False
-
-
-class ParameterInformation(BaseModel):
-=======
 class ParameterInformation(object):
->>>>>>> 9827f1c7
     """
     Represents a parameter of a callable-signature. A parameter can
     have a label and a doc-comment.
